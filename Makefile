--- conflicted
+++ resolved
@@ -114,11 +114,7 @@
 LIBRARY_PATHS =
 
 ifdef TRAVIS
-<<<<<<< HEAD
-    LIBRARY_PATHS+=--coverage
-=======
   LIBRARY_PATHS += --coverage
->>>>>>> 68107b73
 endif
 
 # --- Libraries --- #
